/*
 * SMS Import / Export: a simple Android app for importing and exporting SMS messages from and to JSON files.
 * Copyright (c) 2021 Thomas More
 *
 * This file is part of SMS Import / Export.
 *
 * SMS Import / Export is free software: you can redistribute it and/or modify
 * it under the terms of the GNU General Public License as published by
 * the Free Software Foundation, either version 3 of the License, or
 * (at your option) any later version.
 *
 * SMS Import / Export is distributed in the hope that it will be useful,
 * but WITHOUT ANY WARRANTY; without even the implied warranty of
 * MERCHANTABILITY or FITNESS FOR A PARTICULAR PURPOSE. See the
 * GNU General Public License for more details.
 *
 * You should have received a copy of the GNU General Public License
 * along with SMS Import / Export.  If not, see <https://www.gnu.org/licenses/>.
 */

package com.github.tmo1.sms_ie

import android.Manifest
import android.app.Activity
import android.content.ContentValues
import android.content.Intent
import android.content.SharedPreferences
import android.content.pm.PackageManager
import android.net.Uri
import android.os.Build.VERSION.SDK_INT
import android.os.Bundle
import android.provider.ContactsContract
import android.provider.Telephony
import android.provider.Telephony.Threads.getOrCreateThreadId
import android.text.format.DateUtils.formatElapsedTime
import android.util.Base64
import android.util.JsonReader
import android.util.JsonWriter
import android.util.Log
import android.view.Menu
import android.view.MenuInflater
import android.view.MenuItem
import android.view.View
import android.widget.Button
import android.widget.TextView
import android.widget.Toast
import androidx.appcompat.app.AppCompatActivity
import androidx.core.content.ContextCompat
import androidx.preference.PreferenceManager
import kotlinx.coroutines.*
import java.io.*
import java.text.SimpleDateFormat
import java.util.*
import java.util.concurrent.TimeUnit

const val EXPORT = 1
const val IMPORT = 2
const val PERMISSIONS_REQUEST = 1
const val LOG_TAG = "DEBUG"

// PduHeaders are referenced here https://developer.android.com/reference/android/provider/Telephony.Mms.Addr#TYPE
// and defined here https://android.googlesource.com/platform/frameworks/opt/mms/+/4bfcd8501f09763c10255442c2b48fad0c796baa/src/java/com/google/android/mms/pdu/PduHeaders.java
// but are apparently unavailable in a public class
const val PDU_HEADERS_FROM = "137"

data class MessageTotal(var sms: Int = 0, var mms: Int = 0)

class MainActivity : AppCompatActivity() {

    private lateinit var prefs: SharedPreferences

    override fun onCreateOptionsMenu(menu: Menu): Boolean {
        val inflater: MenuInflater = menuInflater
        inflater.inflate(R.menu.options_menu, menu)
        return true
    }

    override fun onOptionsItemSelected(item: MenuItem): Boolean {
        return when (item.itemId) {
            R.id.settings -> {
                val launchSettingsActivity = Intent(this, SettingsActivity::class.java)
                startActivity(launchSettingsActivity)
                //finish()
                true
            }
            else -> super.onOptionsItemSelected(item)
        }
    }

    override fun onCreate(savedInstanceState: Bundle?) {
        super.onCreate(savedInstanceState)

        // get necessary permissions on startup
        val necessaryPermissions = mutableListOf<String>()
        if (ContextCompat.checkSelfPermission(
                this,
                Manifest.permission.READ_SMS
            ) != PackageManager.PERMISSION_GRANTED
        ) {
            necessaryPermissions.add(Manifest.permission.READ_SMS)
        }
        if (ContextCompat.checkSelfPermission(
                this,
                Manifest.permission.READ_CONTACTS
            ) != PackageManager.PERMISSION_GRANTED
        ) {
            necessaryPermissions.add(Manifest.permission.READ_CONTACTS)
        }
        if (necessaryPermissions.any()) {
            requestPermissions(necessaryPermissions.toTypedArray(), PERMISSIONS_REQUEST)
        }

        // set up UI
        setContentView(R.layout.activity_main)
        setSupportActionBar(findViewById(R.id.toolbar))
        val exportButton: Button = findViewById(R.id.export_button)
        val importButton: Button = findViewById(R.id.import_button)
        exportButton.setOnClickListener { exportFile() }
        importButton.setOnClickListener { importFile() }
        //actionBar?.setDisplayHomeAsUpEnabled(true)

        prefs = PreferenceManager.getDefaultSharedPreferences(this)
    }

    private fun exportFile() {
        if (ContextCompat.checkSelfPermission(
                this,
                Manifest.permission.READ_SMS
            ) == PackageManager.PERMISSION_GRANTED
            && ContextCompat.checkSelfPermission(
                this,
                Manifest.permission.READ_CONTACTS
            ) == PackageManager.PERMISSION_GRANTED
        ) {
            val date = getCurrentDateTime()
            val dateInString = date.toString("yyyy-MM-dd")
            val intent = Intent(Intent.ACTION_CREATE_DOCUMENT).apply {
                addCategory(Intent.CATEGORY_OPENABLE)
                type = "application/json"
                putExtra(Intent.EXTRA_TITLE, "messages-$dateInString.json")
            }
            startActivityForResult(intent, EXPORT)
        } else {
            Toast.makeText(
                this,
                getString(R.string.permissions_required_message),
                Toast.LENGTH_LONG
            ).show()
        }
    }

    private fun importFile() {
        if (Telephony.Sms.getDefaultSmsPackage(this) == this.packageName) {
            val intent = Intent(Intent.ACTION_OPEN_DOCUMENT).apply {
                addCategory(Intent.CATEGORY_OPENABLE)
                type =
                    if (SDK_INT < 29) "*/*" else "application/json" //see https://github.com/tmo1/sms-ie/issues/3#issuecomment-900518890
            }
            startActivityForResult(intent, IMPORT)
        } else {
            Toast.makeText(
                this@MainActivity,
                getString(R.string.default_sms_app_requirement_message),
                Toast.LENGTH_LONG
            ).show()
        }
    }

    override fun onActivityResult(
        requestCode: Int, resultCode: Int, resultData: Intent?
    ) {
        super.onActivityResult(requestCode, resultCode, resultData)
        var total: MessageTotal
        val startTime = System.nanoTime()
        if (requestCode == EXPORT
            && resultCode == Activity.RESULT_OK
        ) {
            resultData?.data?.let {
                val statusReportText: TextView = findViewById(R.id.status_report)
                statusReportText.text = getString(R.string.begin_exporting_msg)
                statusReportText.visibility = View.VISIBLE
                CoroutineScope(Dispatchers.Main).launch {
                    total = exportJSON(it)
                    statusReportText.text = getString(
                        R.string.export_results,
                        total.sms,
                        total.mms,
                        formatElapsedTime(TimeUnit.SECONDS.convert(
                            System.nanoTime() - startTime,
                            TimeUnit.NANOSECONDS
                        ))
                    )
//                    logElapsedTime(startTime)
                }
            }
        }
        if (requestCode == IMPORT
            && resultCode == Activity.RESULT_OK
        ) {
            resultData?.data?.let {
                val statusReportText: TextView = findViewById(R.id.status_report)
                statusReportText.text = getString(R.string.begin_importing_msg)
                statusReportText.visibility = View.VISIBLE
                CoroutineScope(Dispatchers.Main).launch {
                    total = importJson(it)
                    statusReportText.text = getString(
                        R.string.import_results,
                        total.sms,
                        total.mms,
                        formatElapsedTime(TimeUnit.SECONDS.convert(
                            System.nanoTime() - startTime,
                            TimeUnit.NANOSECONDS
                        ))
                    )
//                    logElapsedTime(startTime)
                }
            }
        }
    }

    /*private fun logElapsedTime(since: Long) {
        if (BuildConfig.DEBUG) {
            val elapsedTime = System.nanoTime() - since
            val seconds =
                TimeUnit.SECONDS.convert(elapsedTime, TimeUnit.NANOSECONDS).toString()
            Log.v(LOG_TAG, "Elapsed time: $seconds seconds ($elapsedTime nanoseconds)")
        }
    }*/

    private suspend fun exportJSON(file: Uri): MessageTotal {
        return withContext(Dispatchers.IO) {
            val totals = MessageTotal()
            val displayNames = mutableMapOf<String, String?>()
            contentResolver.openOutputStream(file).use { outputStream ->
                BufferedWriter(OutputStreamWriter(outputStream)).use { writer ->
                    val jsonWriter = JsonWriter(writer)
                    jsonWriter.setIndent("  ")
                    jsonWriter.beginArray()
                    if (prefs.getBoolean("sms", true)) totals.sms = smsToJSON(jsonWriter, displayNames)
                    if (prefs.getBoolean("mms", true)) totals.mms = mmsToJSON(jsonWriter, displayNames)
                    jsonWriter.endArray()
                }
            }
            totals
        }
    }

    private fun smsToJSON(
        jsonWriter: JsonWriter,
        displayNames: MutableMap<String, String?>
    ): Int {
        var total = 0
        val smsCursor =
            contentResolver.query(Telephony.Sms.CONTENT_URI, null, null, null, null)
        smsCursor?.use { it ->
            if (it.moveToFirst()) {
                val addressIndex = it.getColumnIndexOrThrow(Telephony.Sms.ADDRESS)
                do {
                    jsonWriter.beginObject()
                    it.columnNames.forEachIndexed { i, columnName ->
                        val value = it.getString(i)
                        if (value != null) jsonWriter.name(columnName).value(value)
                    }
                    val displayName =
                        lookupDisplayName(displayNames, it.getString(addressIndex))
                    if (displayName != null) jsonWriter.name("display_name").value(displayName)
                    jsonWriter.endObject()
                    total++
                    if (BuildConfig.DEBUG && total == prefs.getString("max_messages", "")?.toIntOrNull() ?: -1) break
                } while (it.moveToNext())
            }
        }
        return total
    }

    private fun mmsToJSON(
        jsonWriter: JsonWriter,
        displayNames: MutableMap<String, String?>
    ): Int {
        var total = 0
        val mmsCursor =
            contentResolver.query(Telephony.Mms.CONTENT_URI, null, null, null, null)
        mmsCursor?.use { it ->
            if (it.moveToFirst()) {
                val msgIdIndex = it.getColumnIndexOrThrow("_id")
                // write MMS metadata
                do {
                    jsonWriter.beginObject()
                    it.columnNames.forEachIndexed { i, columnName ->
                        val value = it.getString(i)
                        if (value != null) jsonWriter.name(columnName).value(value)
                    }
//                        the following is adapted from https://stackoverflow.com/questions/3012287/how-to-read-mms-data-in-android/6446831#6446831
                    val msgId = it.getString(msgIdIndex)
                    val addressCursor = contentResolver.query(
//                                Uri.parse("content://mms/addr"),
                        Uri.parse("content://mms/$msgId/addr"),
                        null,
                        null,
                        null,
                        null
                    )
                    addressCursor?.use { it1 ->
                        val addressTypeIndex =
                            addressCursor.getColumnIndexOrThrow(Telephony.Mms.Addr.TYPE)
                        val addressIndex =
                            addressCursor.getColumnIndexOrThrow(Telephony.Mms.Addr.ADDRESS)
                        // write sender address object
                        if (it1.moveToFirst()) {
                            do {
                                if (addressTypeIndex.let { it2 -> it1.getString(it2) } == PDU_HEADERS_FROM) {
                                    jsonWriter.name("sender_address")
                                    jsonWriter.beginObject()
                                    it1.columnNames.forEachIndexed { i, columnName ->
                                        val value = it1.getString(i)
                                        if (value != null) jsonWriter.name(columnName).value(value)
                                    }
                                    val displayName =
                                        lookupDisplayName(displayNames, it1.getString(addressIndex))
                                    if (displayName != null) jsonWriter.name("display_name")
                                        .value(displayName)
                                    jsonWriter.endObject()
                                    break
                                }
                            } while (it1.moveToNext())
                        }
                        // write array of recipient address objects
                        if (it1.moveToFirst()) {
                            jsonWriter.name("recipient_addresses")
                            jsonWriter.beginArray()
                            do {
                                if (addressTypeIndex.let { it2 -> it1.getString(it2) } != PDU_HEADERS_FROM) {
                                    jsonWriter.beginObject()
                                    it1.columnNames.forEachIndexed { i, columnName ->
                                        val value = it1.getString(i)
                                        if (value != null) jsonWriter.name(columnName).value(value)
                                    }
                                    val displayName =
                                        lookupDisplayName(displayNames, it1.getString(addressIndex))
                                    if (displayName != null) jsonWriter.name("display_name")
                                        .value(displayName)
                                    jsonWriter.endObject()
                                }
                            } while (it1.moveToNext())
                            jsonWriter.endArray()
                        }
                    }
                    val partCursor = contentResolver.query(
                        Uri.parse("content://mms/part"),
//                      Uri.parse("content://mms/$msgId/part"),
                        null,
                        "mid=?",
                        arrayOf(msgId),
                        "seq ASC"
                    )
                    // write array of MMS parts
                    partCursor?.use { it1 ->
                        if (it1.moveToFirst()) {
                            jsonWriter.name("parts")
                            jsonWriter.beginArray()
                            val partIdIndex = it1.getColumnIndexOrThrow("_id")
                            val dataIndex = it1.getColumnIndexOrThrow("_data")
                            do {
                                jsonWriter.beginObject()
                                it1.columnNames.forEachIndexed { i, columnName ->
                                    val value = it1.getString(i)
                                    if (value != null) jsonWriter.name(columnName).value(value)
                                }

                                //if (includeBinaryData && it1.getString(dataIndex) != null) {
                                if (prefs.getBoolean("include_binary_data", true) && it1.getString(dataIndex) != null) {
                                    val inputStream = contentResolver.openInputStream(
                                        Uri.parse(
                                            "content://mms/part/" + it1.getString(
                                                partIdIndex
                                            )
                                        )
                                    )
                                    val data = inputStream.use {
                                        Base64.encodeToString(
                                            it?.readBytes(),
                                            Base64.NO_WRAP // Without NO_WRAP, we end up with corrupted files upon decoding - see https://stackoverflow.com/questions/16091883/sending-base64-encoded-image-results-in-a-corrupt-image
                                        )
                                    }
                                    jsonWriter.name("binary_data").value(data)
                                }
                                jsonWriter.endObject()
                            } while (it1.moveToNext())
                            jsonWriter.endArray()
                        }
                    }
                    jsonWriter.endObject()
                    total++
                    if (BuildConfig.DEBUG && total == prefs.getString("max_messages", "")?.toIntOrNull() ?: -1) break
                } while (it.moveToNext())
            }
        }
        return total
    }

    private fun lookupDisplayName(
        displayNames: MutableMap<String, String?>,
        address: String
    ): String? {
//        look up display name by phone number
        if (address == "") return null
        if (displayNames[address] != null) return displayNames[address]
        val displayName: String?
        val uri = Uri.withAppendedPath(
            ContactsContract.PhoneLookup.CONTENT_FILTER_URI,
            Uri.encode(address)
        )
        val nameCursor = contentResolver.query(
            uri,
            arrayOf(ContactsContract.PhoneLookup.DISPLAY_NAME),
            null,
            null,
            null
        )
        nameCursor.use {
            displayName = if (it != null && it.moveToFirst())
                it.getString(
                    it.getColumnIndexOrThrow(
                        ContactsContract.PhoneLookup.DISPLAY_NAME
                    )
                )
            else null
        }
        displayNames[address] = displayName
        return displayName
    }

    private suspend fun importJson(uri: Uri): MessageTotal {
        return withContext(Dispatchers.IO) {
            val totals = MessageTotal()
            uri.let {
                contentResolver.openInputStream(it).use { inputStream ->
                    BufferedReader(InputStreamReader(inputStream)).use { reader ->
                        val jsonReader = JsonReader(reader)
                        val messageMetadata = ContentValues()
                        val addresses = mutableSetOf<ContentValues>()
                        val parts = mutableListOf<ContentValues>()
                        val binaryData = mutableListOf<ByteArray?>()
                        jsonReader.beginArray()
                        while (jsonReader.hasNext()) {
                            jsonReader.beginObject()
                            messageMetadata.clear()
                            addresses.clear()
                            parts.clear()
                            binaryData.clear()
                            var name: String?
                            var value: String?
                            while (jsonReader.hasNext()) {
                                name = jsonReader.nextName()
                                when (name) {
                                    "sender_address" -> {
                                        jsonReader.beginObject()
                                        val address = ContentValues()
                                        while (jsonReader.hasNext()) {
                                            val name1 = jsonReader.nextName()
                                            val value1 = jsonReader.nextString()
                                            if (name1 !in setOf(
                                                    Telephony.Mms.Addr._ID,
                                                    Telephony.Mms.Addr._COUNT,
                                                    Telephony.Mms.Addr.MSG_ID,
                                                    "display_name"
                                                )
                                            ) address.put(name1, value1)
                                        }
                                        addresses.add(address)
                                        jsonReader.endObject()
                                    }
                                    "recipient_addresses" -> {
                                        jsonReader.beginArray()
                                        while (jsonReader.hasNext()) {
                                            jsonReader.beginObject()
                                            val address = ContentValues()
                                            while (jsonReader.hasNext()) {
                                                val name1 = jsonReader.nextName()
                                                val value1 = jsonReader.nextString()
                                                if (name1 !in setOf(
                                                        Telephony.Mms.Addr._ID,
                                                        Telephony.Mms.Addr._COUNT,
                                                        Telephony.Mms.Addr.MSG_ID,
                                                        "display_name"
                                                    )
                                                ) address.put(name1, value1)
                                            }
                                            addresses.add(address)
                                            jsonReader.endObject()
                                        }
                                        jsonReader.endArray()
                                    }
                                    "parts" -> {
                                        jsonReader.beginArray()
                                        while (jsonReader.hasNext()) {
                                            jsonReader.beginObject()
                                            val part = ContentValues()
                                            var hasBinaryData = false
                                            while (jsonReader.hasNext()) {
                                                val name1 = jsonReader.nextName()
                                                val value1 = jsonReader.nextString()
                                                if (name1 !in setOf(
                                                        Telephony.Mms.Part.MSG_ID,
                                                        Telephony.Mms.Part._ID,
                                                        Telephony.Mms.Part._DATA,
                                                        Telephony.Mms.Part._COUNT,
                                                        "binary_data"
                                                    )
                                                ) part.put(name1, value1)
                                                if (name1 == "binary_data") {
                                                    binaryData.add(
                                                        Base64.decode(
                                                            value1,
                                                            Base64.NO_WRAP
                                                        )
                                                    )
                                                    hasBinaryData = true
                                                }
                                            }
                                            if (!hasBinaryData) binaryData.add(null)
                                            parts.add(part)
                                            jsonReader.endObject()
                                        }
                                        jsonReader.endArray()
                                    }
                                    else -> {
                                        value = jsonReader.nextString()
                                        if (name !in setOf(
                                                "_id",
                                                "thread_id",
                                                "display_name"
                                            )
                                        ) messageMetadata.put(name, value)
                                    }
                                }
                            }
                            jsonReader.endObject()
                            if (!messageMetadata.containsKey("m_type")) { // it's SMS
                                if (!prefs.getBoolean("sms", true) || totals.sms == prefs.getString("max_messages", "")?.toIntOrNull() ?: -1) continue
                                val insertUri =
                                    contentResolver.insert(
                                        Telephony.Sms.CONTENT_URI,
                                        messageMetadata
                                    )
                                if (insertUri == null) {
                                    Log.v(LOG_TAG, "SMS insert failed!")
                                } else totals.sms++
                            } else { // it's MMS
                                if (!prefs.getBoolean("mms", true) || totals.mms == prefs.getString("max_messages", "")?.toIntOrNull() ?: -1) continue
                                val threadId = getOrCreateThreadId(
                                    this@MainActivity,
                                    addresses.map { it1 -> it1.getAsString("address") }.toSet()
                                )
                                messageMetadata.put("thread_id", threadId)
                                val insertUri =
                                    contentResolver.insert(
                                        Telephony.Mms.CONTENT_URI,
                                        messageMetadata
                                    )
                                if (insertUri == null) {
                                    Log.v(LOG_TAG, "MMS insert failed!")
                                } else {
                                    totals.mms++
//                                Log.v(LOG_TAG, "MMS insert succeeded!")
                                    val messageId = insertUri.lastPathSegment
                                    val addressUri = Uri.parse("content://mms/$messageId/addr")
                                    addresses.forEach { address1 ->
                                        address1.put(Telephony.Mms.Addr.MSG_ID, messageId)
                                        val insertAddressUri =
                                            contentResolver.insert(addressUri, address1)
                                        if (insertAddressUri == null) {
                                            Log.v(LOG_TAG, "MMS address insert failed!")
                                        } /*else {
                                        Log.v(LOG_TAG, "MMS address insert succeeded. Address metadata:" + address.toString())
                                    }*/
                                    }
                                    val partUri = Uri.parse("content://mms/$messageId/part")
                                    parts.forEachIndexed { j, part1 ->
                                        part1.put(Telephony.Mms.Part.MSG_ID, messageId)
                                        val insertPartUri =
                                            contentResolver.insert(partUri, part1)
                                        if (insertPartUri == null) {
                                            Log.v(
                                                LOG_TAG,
                                                "MMS part insert failed! Part metadata:$part1"
                                            )
                                        } else {
                                            if (binaryData[j] != null) {
                                                val os =
                                                    contentResolver.openOutputStream(insertPartUri)
                                                if (os != null) os.use { os.write(binaryData[j]) }
                                                else Log.v(LOG_TAG, "Failed to open OutputStream!")
                                            }
                                        }
                                    }
                                }
                            }
                        }
                        jsonReader.endArray()
                    }
                }
                totals
            }
        }
    }

<<<<<<< HEAD
    fun onCheckBoxClicked(view: View) {
        if (view is CheckBox) includeBinaryData = view.isChecked
    }
=======
>>>>>>> 0b9c4cf3
}

// From https://stackoverflow.com/a/51394768
fun Date.toString(format: String, locale: Locale = Locale.getDefault()): String {
    val formatter = SimpleDateFormat(format, locale)
    return formatter.format(this)
}

fun getCurrentDateTime(): Date {
    return Calendar.getInstance().time
}<|MERGE_RESOLUTION|>--- conflicted
+++ resolved
@@ -605,12 +605,6 @@
         }
     }
 
-<<<<<<< HEAD
-    fun onCheckBoxClicked(view: View) {
-        if (view is CheckBox) includeBinaryData = view.isChecked
-    }
-=======
->>>>>>> 0b9c4cf3
 }
 
 // From https://stackoverflow.com/a/51394768
